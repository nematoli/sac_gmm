import os
import sys
from pathlib import Path
<<<<<<< HEAD
from sac_gmm.gmm.utils.plot_utils import visualize_3d_gmm
=======
import gym
from sac_gmm.gmm.utils.plot_utils import visualize_3d_gmm
from sac_gmm.utils.posdef import isPD, nearestPD
>>>>>>> bceb077c

cwd_path = Path(__file__).absolute().parents[0]
sac_gmm_path = cwd_path.parents[0]
root = sac_gmm_path.parents[0]

# This is to access the locally installed repo clone when using slurm
sys.path.insert(0, sac_gmm_path.as_posix())  # sac_gmm
sys.path.insert(0, root.as_posix())  # Root

import numpy as np


class BaseGMM(object):
    """Gaussian Mixture Model.

    Parameters
    ----------
    n_components : int
        Number of components that compose the GMM.

    priors : array-like, shape (n_components,), optional
        Weights of the components.

    means : array-like, shape (n_components, n_features), optional
        Means of the components.

    covariances : array-like, shape (n_components, n_features, n_features), optional
        Covariances of the components.

    """

<<<<<<< HEAD
    def __init__(self, n_components=3, priors=None, means=None, covariances=None, plot=None, model_dir=None):
=======
    def __init__(
        self, n_components=3, priors=None, means=None, covariances=None, plot=None, model_dir=None, state_size=None
    ):
>>>>>>> bceb077c
        # GMM
        self.n_components = n_components
        self.priors = priors
        self.means = means
        self.covariances = covariances
        self.plot = plot
        self.model_dir = model_dir
        self.state_size = state_size

        self.name = "GMM"

        # Data
        self.dataset = None
        self.state_type = None
        self.dim = None
        self.data = None

        self.name = "GMM"

        # Data
        self.dataset = None
        self.state_type = None
        self.dim = None
        self.data = None

        if self.priors is not None:
            self.priors = np.asarray(self.priors)
        if self.means is not None:
            self.means = np.asarray(self.means)
        if self.covariances is not None:
            self.covariances = np.asarray(self.covariances)

    def preprocess_data(self, dataset, obj_type=True, normalize=False):
<<<<<<< HEAD
        # Stack position and velocity data
        demos_xdx = [np.hstack([dataset.X[i], dataset.dX[i]]) for i in range(dataset.X.shape[0])]
=======
        if self.state_type == "pos_ori":
            # Stack position, velocity and quaternion data
            demos_xdx = [np.hstack([dataset.X[i], dataset.dX[i], dataset.Ori[i]]) for i in range(dataset.X.shape[0])]
        else:
            # Stack position and velocity data
            demos_xdx = [np.hstack([dataset.X[i], dataset.dX[i]]) for i in range(dataset.X.shape[0])]

>>>>>>> bceb077c
        # Stack demos
        demos = demos_xdx[0]
        for i in range(1, dataset.X.shape[0]):
            demos = np.vstack([demos, demos_xdx[i]])

        X = demos[:, : self.dim]
<<<<<<< HEAD
        Y = demos[:, self.dim :]

        data = np.hstack((X, Y))

        if obj_type:
=======
        Y = demos[:, self.dim : self.dim + self.dim]

        if self.state_type == "pos_ori":
            Y_Ori = demos[:, self.dim + self.dim :]
            data = np.empty((X.shape[0], 3), dtype=object)
            for n in range(X.shape[0]):
                data[n] = [X[n], Y[n], Y_Ori[n]]
        else:
            data = np.hstack((X, Y))

        if obj_type and (data.dtype != "O"):
>>>>>>> bceb077c
            data = self.float_to_object(data)

        return data

    def float_to_object(self, param):
        data = np.empty((param.shape[0], 2), dtype=object)
        for n in range(param.shape[0]):
            data[n] = [param[n, : self.dim], param[n, self.dim :]]
        return data

    def set_data_params(self, dataset, obj_type=True):
        self.dataset = dataset
        self.state_type = self.dataset.state_type
        self.dim = self.dataset.X.numpy().shape[-1]
        self.data = self.preprocess_data(dataset, obj_type=obj_type, normalize=False)

<<<<<<< HEAD
    def fit(self, dataset):
=======
    def fit(self, dataset, wandb_flag=False):
>>>>>>> bceb077c
        """
        fits a GMM on demonstrations
        Args:
            dataset: skill demonstrations
            wandb_flag: weights and biases logging flag
        """
        raise NotImplementedError

    def predict(self, x):
        """Infers the remaining state at the partially defined point x.

        Args:
            x (np.array): Partial point to infer remaining state at.

        Returns:
            np.array: Inferred remaining state at x.
        """

        raise NotImplementedError

    def save_model(self):
        filename = self.model_dir + "/gmm_params.npy"
        np.save(
            filename,
            {
                "priors": self.priors,
                "mu": self.means,
                "sigma": self.covariances,
            },
        )
        self.logger.info(f"Saved GMM params at {filename}")

    def load_model(self):
        filename = self.model_dir + "/gmm_params.npy"
        self.logger.info(f"Loading GMM params from {filename}")

        gmm = np.load(filename, allow_pickle=True).item()

        self.priors = np.array(gmm["priors"])
        self.means = np.array(gmm["mu"])
        self.covariances = np.array(gmm["sigma"])

<<<<<<< HEAD
=======
    def copy_model(self, dynsys):
        """Copies GMM params to self from the input GMM class object

        Args:
            dynsys (BaseGMM|ManifoldGMM|BayesianGMM): GMM class object

        Returns:
            None
        """
        self.priors = np.copy(dynsys.priors)
        self.means = np.copy(dynsys.means)
        self.covariances = np.copy(dynsys.covariances)

    def update_model(self, delta):
        """Updates GMM parameters by given delta changes (i.e. SAC's output)

        Args:
            delta (dict): Changes given by the SAC agent to be made to the GMM parameters

        Returns:
            None
        """
        # Priors
        if "priors" in delta:
            delta_priors = delta["priors"].reshape(self.priors.shape)
            self.priors += delta_priors
            self.priors[self.priors < 0] = 0
            self.priors /= self.priors.sum()

        # Means
        if "mu" in delta:
            delta_means = delta["mu"].reshape(self.means.shape)
            self.means += delta_means

        # Covariances
        if "sigma" in delta:
            d_sigma = delta["sigma"]
            dim = self.means.shape[2] // 2
            num_gaussians = self.means.shape[0]

            # Create sigma_state symmetric matrix
            half_mat_size = int(dim * (dim + 1) / 2)
            for i in range(num_gaussians):
                d_sigma_state = d_sigma[half_mat_size * i : half_mat_size * (i + 1)]
                mat_d_sigma_state = np.zeros((dim, dim))
                mat_d_sigma_state[np.triu_indices(dim)] = d_sigma_state
                mat_d_sigma_state = mat_d_sigma_state + mat_d_sigma_state.T
                mat_d_sigma_state[np.diag_indices(dim)] = mat_d_sigma_state[np.diag_indices(dim)] / 2
                self.sigma[:dim, :dim, i] += mat_d_sigma_state
                if not isPD(self.sigma[:dim, :dim, i]):
                    self.sigma[:dim, :dim, i] = nearestPD(self.sigma[:dim, :dim, i])

            # Create sigma cross correlation matrix
            d_sigma_cc = np.array(d_sigma[half_mat_size * num_gaussians :])
            d_sigma_cc = d_sigma_cc.reshape((dim, dim, num_gaussians))
            self.covariances[dim : 2 * dim, 0:dim] += d_sigma_cc

    def model_params(self, cov=False):
        """Returns GMM priors and means as a flattened vector

        Args:
            None

        Returns:
            params (np.array): GMM params flattened
        """
        priors = self.priors
        means = self.means.flatten()
        params = np.concatenate((priors, means), axis=-1)

        return params

    def get_update_range_parameter_space(self):
        """Returns GMM parameters range as a gym.spaces.Dict for the agent to predict

        Returns:
            param_space : gym.spaces.Dict
                Range of GMM parameters parameters
        """
        param_space = {}
        param_space["priors"] = gym.spaces.Box(low=-0.1, high=0.1, shape=(self.priors.size,))
        param_space["mu"] = gym.spaces.Box(low=-0.01, high=0.01, shape=(self.means.size,))
        param_space["sigma"] = gym.spaces.Box(low=-1e-6, high=1e-6, shape=(self.covariances.size,))

        dim = self.means.shape[2] // 2
        num_gaussians = self.means.shape[0]
        sigma_change_size = int(num_gaussians * dim * (dim + 1) / 2 + dim * dim * num_gaussians)
        param_space["sigma"] = gym.spaces.Box(low=-1e-6, high=1e-6, shape=(sigma_change_size,))
        return gym.spaces.Dict(param_space)

>>>>>>> bceb077c
    def plot_gmm(self, obj_type=True):
        if not obj_type:
            means = self.float_to_object(self.means)
        else:
            means = self.means

        # Pick 15 random datapoints from X to plot
<<<<<<< HEAD
        rand_idx = np.random.choice(np.arange(1, len(self.dataset.X)), size=15, replace=False, p=None)
        plot_data = self.dataset.X[rand_idx[0]].numpy()
        for i in rand_idx[1:]:
            plot_data = np.vstack([plot_data, self.dataset.X[i].numpy()])

        plot_means = np.empty((self.n_components, 3))
        for i in range(plot_means.shape[0]):
            for j in range(plot_means.shape[1]):
                plot_means[i, j] = means[i, 0][j]

        temp = self.covariances[:, : self.dim, : self.dim]
        plot_covariances = np.empty((self.n_components, 3))
        for i in range(plot_covariances.shape[0]):
            for j in range(plot_covariances.shape[1]):
                plot_covariances[i, j] = temp[i][j, j]

        return visualize_3d_gmm(
            points=plot_data,
            w=self.priors,
            mu=plot_means.T,
            stdev=plot_covariances.T,
            skill=self.dataset.skill,
            export_dir=self.model_dir,
            export_type="gif",
=======
        points = self.dataset.X.numpy()[:, :, :3]
        rand_idx = np.random.choice(np.arange(0, len(points)), size=15)
        points = np.vstack(points[rand_idx, :, :])
        means = np.vstack(self.means[:, 0])
        covariances = self.covariances[:, :3, :3]

        return visualize_3d_gmm(
            points=points,
            priors=self.priors,
            means=means,
            covariances=covariances,
            save_dir=self.model_dir,
>>>>>>> bceb077c
        )<|MERGE_RESOLUTION|>--- conflicted
+++ resolved
@@ -1,13 +1,9 @@
 import os
 import sys
 from pathlib import Path
-<<<<<<< HEAD
-from sac_gmm.gmm.utils.plot_utils import visualize_3d_gmm
-=======
 import gym
 from sac_gmm.gmm.utils.plot_utils import visualize_3d_gmm
 from sac_gmm.utils.posdef import isPD, nearestPD
->>>>>>> bceb077c
 
 cwd_path = Path(__file__).absolute().parents[0]
 sac_gmm_path = cwd_path.parents[0]
@@ -39,13 +35,9 @@
 
     """
 
-<<<<<<< HEAD
-    def __init__(self, n_components=3, priors=None, means=None, covariances=None, plot=None, model_dir=None):
-=======
     def __init__(
         self, n_components=3, priors=None, means=None, covariances=None, plot=None, model_dir=None, state_size=None
     ):
->>>>>>> bceb077c
         # GMM
         self.n_components = n_components
         self.priors = priors
@@ -63,14 +55,6 @@
         self.dim = None
         self.data = None
 
-        self.name = "GMM"
-
-        # Data
-        self.dataset = None
-        self.state_type = None
-        self.dim = None
-        self.data = None
-
         if self.priors is not None:
             self.priors = np.asarray(self.priors)
         if self.means is not None:
@@ -79,10 +63,6 @@
             self.covariances = np.asarray(self.covariances)
 
     def preprocess_data(self, dataset, obj_type=True, normalize=False):
-<<<<<<< HEAD
-        # Stack position and velocity data
-        demos_xdx = [np.hstack([dataset.X[i], dataset.dX[i]]) for i in range(dataset.X.shape[0])]
-=======
         if self.state_type == "pos_ori":
             # Stack position, velocity and quaternion data
             demos_xdx = [np.hstack([dataset.X[i], dataset.dX[i], dataset.Ori[i]]) for i in range(dataset.X.shape[0])]
@@ -90,20 +70,12 @@
             # Stack position and velocity data
             demos_xdx = [np.hstack([dataset.X[i], dataset.dX[i]]) for i in range(dataset.X.shape[0])]
 
->>>>>>> bceb077c
         # Stack demos
         demos = demos_xdx[0]
         for i in range(1, dataset.X.shape[0]):
             demos = np.vstack([demos, demos_xdx[i]])
 
         X = demos[:, : self.dim]
-<<<<<<< HEAD
-        Y = demos[:, self.dim :]
-
-        data = np.hstack((X, Y))
-
-        if obj_type:
-=======
         Y = demos[:, self.dim : self.dim + self.dim]
 
         if self.state_type == "pos_ori":
@@ -115,7 +87,6 @@
             data = np.hstack((X, Y))
 
         if obj_type and (data.dtype != "O"):
->>>>>>> bceb077c
             data = self.float_to_object(data)
 
         return data
@@ -132,11 +103,7 @@
         self.dim = self.dataset.X.numpy().shape[-1]
         self.data = self.preprocess_data(dataset, obj_type=obj_type, normalize=False)
 
-<<<<<<< HEAD
-    def fit(self, dataset):
-=======
     def fit(self, dataset, wandb_flag=False):
->>>>>>> bceb077c
         """
         fits a GMM on demonstrations
         Args:
@@ -179,8 +146,6 @@
         self.means = np.array(gmm["mu"])
         self.covariances = np.array(gmm["sigma"])
 
-<<<<<<< HEAD
-=======
     def copy_model(self, dynsys):
         """Copies GMM params to self from the input GMM class object
 
@@ -271,7 +236,6 @@
         param_space["sigma"] = gym.spaces.Box(low=-1e-6, high=1e-6, shape=(sigma_change_size,))
         return gym.spaces.Dict(param_space)
 
->>>>>>> bceb077c
     def plot_gmm(self, obj_type=True):
         if not obj_type:
             means = self.float_to_object(self.means)
@@ -279,32 +243,6 @@
             means = self.means
 
         # Pick 15 random datapoints from X to plot
-<<<<<<< HEAD
-        rand_idx = np.random.choice(np.arange(1, len(self.dataset.X)), size=15, replace=False, p=None)
-        plot_data = self.dataset.X[rand_idx[0]].numpy()
-        for i in rand_idx[1:]:
-            plot_data = np.vstack([plot_data, self.dataset.X[i].numpy()])
-
-        plot_means = np.empty((self.n_components, 3))
-        for i in range(plot_means.shape[0]):
-            for j in range(plot_means.shape[1]):
-                plot_means[i, j] = means[i, 0][j]
-
-        temp = self.covariances[:, : self.dim, : self.dim]
-        plot_covariances = np.empty((self.n_components, 3))
-        for i in range(plot_covariances.shape[0]):
-            for j in range(plot_covariances.shape[1]):
-                plot_covariances[i, j] = temp[i][j, j]
-
-        return visualize_3d_gmm(
-            points=plot_data,
-            w=self.priors,
-            mu=plot_means.T,
-            stdev=plot_covariances.T,
-            skill=self.dataset.skill,
-            export_dir=self.model_dir,
-            export_type="gif",
-=======
         points = self.dataset.X.numpy()[:, :, :3]
         rand_idx = np.random.choice(np.arange(0, len(points)), size=15)
         points = np.vstack(points[rand_idx, :, :])
@@ -317,5 +255,4 @@
             means=means,
             covariances=covariances,
             save_dir=self.model_dir,
->>>>>>> bceb077c
         )